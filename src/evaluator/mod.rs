//! Module for evaluating and comparing responses from multiple LLM providers.
//!
//! This module provides functionality to run the same prompt through multiple LLMs
//! and score their responses using custom evaluation functions.

use crate::{chat::ChatMessage, error::LLMError, LLMProvider};

/// Type alias for scoring functions that evaluate LLM responses
pub type ScoringFn = dyn Fn(&str) -> f32 + Send + Sync + 'static;

/// Evaluator for comparing responses from multiple LLM providers
pub struct LLMEvaluator {
    /// Collection of LLM providers to evaluate
    llms: Vec<Box<dyn LLMProvider>>,
    /// Optional scoring function to evaluate responses
    scorings_fns: Vec<Box<ScoringFn>>,
}

impl LLMEvaluator {
    /// Creates a new evaluator with the given LLM providers
    ///
    /// # Arguments
    /// * `llms` - Vector of LLM providers to evaluate
    pub fn new(llms: Vec<Box<dyn LLMProvider>>) -> Self {
        Self {
            llms,
            scorings_fns: Vec::new(),
        }
    }

    /// Adds a scoring function to evaluate LLM responses
    ///
    /// # Arguments
    /// * `f` - Function that takes a response string and returns a score
    pub fn scoring<F>(mut self, f: F) -> Self
    where
        F: Fn(&str) -> f32 + Send + Sync + 'static,
    {
        self.scorings_fns.push(Box::new(f));
        self
    }

    /// Evaluates chat responses from all providers for the given messages
    ///
    /// # Arguments
    /// * `messages` - Chat messages to send to each provider
    ///
    /// # Returns
    /// Vector of evaluation results containing responses and scores
    pub async fn evaluate_chat(
        &self,
        messages: &[ChatMessage],
    ) -> Result<Vec<EvalResult>, LLMError> {
        let mut results = Vec::new();
        for llm in &self.llms {
<<<<<<< HEAD
            let response = llm.chat(messages)?;
            let score = self.compute_score(
                &response
                    .texts()
                    .unwrap_or_default()
                    .first()
                    .unwrap_or(&String::new())
                    .clone(),
            );
=======
            let response = llm.chat(messages).await?;
            let score = self.compute_score(&response);
>>>>>>> 2466ca3d
            results.push(EvalResult {
                text: response
                    .texts()
                    .unwrap_or_default()
                    .first()
                    .unwrap_or(&String::new())
                    .clone(),
                score,
            });
        }
        Ok(results)
    }

    /// Computes the score for a given response
    ///
    /// # Arguments
    /// * `response` - The response to score
    ///
    /// # Returns
    /// The computed score
    fn compute_score(&self, response: &str) -> f32 {
        let mut total = 0.0;
        for sc in &self.scorings_fns {
            total += sc(response);
        }
        total
    }
}

/// Result of evaluating an LLM response
pub struct EvalResult {
    /// The text response from the LLM
    pub text: String,
    /// Score assigned by the scoring function, if any
    pub score: f32,
}<|MERGE_RESOLUTION|>--- conflicted
+++ resolved
@@ -53,8 +53,7 @@
     ) -> Result<Vec<EvalResult>, LLMError> {
         let mut results = Vec::new();
         for llm in &self.llms {
-<<<<<<< HEAD
-            let response = llm.chat(messages)?;
+            let response = llm.chat(messages).await?;
             let score = self.compute_score(
                 &response
                     .texts()
@@ -63,10 +62,6 @@
                     .unwrap_or(&String::new())
                     .clone(),
             );
-=======
-            let response = llm.chat(messages).await?;
-            let score = self.compute_score(&response);
->>>>>>> 2466ca3d
             results.push(EvalResult {
                 text: response
                     .texts()
