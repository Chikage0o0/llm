use std::collections::HashMap;

use async_trait::async_trait;
use serde::Serialize;

use crate::{error::LLMError, ToolCall};

/// Role of a participant in a chat conversation.
#[derive(Debug, Clone, PartialEq, Eq)]
pub enum ChatRole {
    /// The user/human participant in the conversation
    User,
    /// The AI assistant participant in the conversation
    Assistant,
}

/// A single message in a chat conversation.
#[derive(Debug, Clone)]
pub struct ChatMessage {
    /// The role of who sent this message (user or assistant)
    pub role: ChatRole,
    /// The text content of the message
    pub content: String,
}

/// Represents a parameter in a function tool
#[derive(Debug, Clone, Serialize)]
pub struct ParameterProperty {
    /// The type of the parameter (e.g. "string", "number", "array", etc)
    #[serde(rename = "type")]
    pub property_type: String,
    /// Description of what the parameter does
    pub description: String,
    /// When type is "array", this defines the type of the array items
    #[serde(skip_serializing_if = "Option::is_none")]
    pub items: Option<Box<ParameterProperty>>,
    /// When type is "enum", this defines the possible values for the parameter
    #[serde(skip_serializing_if = "Option::is_none", rename = "enum")]
    pub enum_list: Option<Vec<String>>,
}

/// Represents the parameters schema for a function tool
#[derive(Debug, Clone, Serialize)]
pub struct ParametersSchema {
    /// The type of the parameters object (usually "object")
    #[serde(rename = "type")]
    pub schema_type: String,
    /// Map of parameter names to their properties
    pub properties: HashMap<String, ParameterProperty>,
    /// List of required parameter names
    pub required: Vec<String>,
}

/// Represents a function definition for a tool
#[derive(Debug, Clone, Serialize)]
pub struct FunctionTool {
    /// The name of the function
    pub name: String,
    /// Description of what the function does
    pub description: String,
    /// The parameters schema for the function
    pub parameters: ParametersSchema,
}

/// Represents a tool that can be used in chat
#[derive(Debug, Clone, Serialize)]
pub struct Tool {
    /// The type of tool (e.g. "function")
    #[serde(rename = "type")]
    pub tool_type: String,
    /// The function definition if this is a function tool
    pub function: FunctionTool,
}

pub trait ChatResponse: std::fmt::Display + std::fmt::Debug {
    fn texts(&self) -> Option<Vec<String>>;
    fn tool_calls(&self) -> Option<Vec<ToolCall>>;
}

/// Trait for providers that support chat-style interactions.
#[async_trait]
pub trait ChatProvider: Sync + Send {
    /// Sends a chat request to the provider with a sequence of messages.
    ///
    /// # Arguments
    ///
    /// * `messages` - The conversation history as a slice of chat messages
    ///
    /// # Returns
    ///
    /// The provider's response text or an error
<<<<<<< HEAD
    fn chat(&self, messages: &[ChatMessage]) -> Result<Box<dyn ChatResponse>, LLMError> {
        self.chat_with_tools(messages, None)
=======
    async fn chat(&self, messages: &[ChatMessage]) -> Result<String, LLMError> {
        self.chat_with_tools(messages, None).await
>>>>>>> 2466ca3d
    }

    /// Sends a chat request to the provider with a sequence of messages and tools.
    ///
    /// # Arguments
    ///
    /// * `messages` - The conversation history as a slice of chat messages
    /// * `tools` - Optional slice of tools to use in the chat
    ///
    /// # Returns
    ///
    /// The provider's response text or an error
    async fn chat_with_tools(
        &self,
        messages: &[ChatMessage],
        tools: Option<&[Tool]>,
    ) -> Result<Box<dyn ChatResponse>, LLMError>;
}<|MERGE_RESOLUTION|>--- conflicted
+++ resolved
@@ -89,13 +89,8 @@
     /// # Returns
     ///
     /// The provider's response text or an error
-<<<<<<< HEAD
-    fn chat(&self, messages: &[ChatMessage]) -> Result<Box<dyn ChatResponse>, LLMError> {
-        self.chat_with_tools(messages, None)
-=======
-    async fn chat(&self, messages: &[ChatMessage]) -> Result<String, LLMError> {
+    async fn chat(&self, messages: &[ChatMessage]) -> Result<Box<dyn ChatResponse>, LLMError> {
         self.chat_with_tools(messages, None).await
->>>>>>> 2466ca3d
     }
 
     /// Sends a chat request to the provider with a sequence of messages and tools.
